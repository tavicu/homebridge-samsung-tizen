--- conflicted
+++ resolved
@@ -1,12 +1,7 @@
 {
   "name": "homebridge-samsung-tizen",
-<<<<<<< HEAD
-  "version": "4.0.2",
+  "version": "4.0.3",
   "description": "Homebridge plugin for Samsung TV's with Tizen OS",
-=======
-  "version": "4.0.3",
-  "description": "Samsung TV plugin for Homebridge",
->>>>>>> 0e0126bb
   "main": "index.js",
   "directories": {
     "lib": "lib"
